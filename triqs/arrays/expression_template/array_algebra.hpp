/*******************************************************************************
 *
 * TRIQS: a Toolbox for Research in Interacting Quantum Systems
 *
 * Copyright (C) 2011-2013 by O. Parcollet
 *
 * TRIQS is free software: you can redistribute it and/or modify it under the
 * terms of the GNU General Public License as published by the Free Software
 * Foundation, either version 3 of the License, or (at your option) any later
 * version.
 *
 * TRIQS is distributed in the hope that it will be useful, but WITHOUT ANY
 * WARRANTY; without even the implied warranty of MERCHANTABILITY or FITNESS
 * FOR A PARTICULAR PURPOSE. See the GNU General Public License for more
 * details.
 *
 * You should have received a copy of the GNU General Public License along with
 * TRIQS. If not, see <http://www.gnu.org/licenses/>.
 *
 ******************************************************************************/
#ifndef TRIQS_ARRAYS_EXPRESSION_ARRAY_ALGEBRA_H
#define TRIQS_ARRAYS_EXPRESSION_ARRAY_ALGEBRA_H
#include "./tools.hpp"
namespace triqs { namespace arrays {

 // a trait to compute the return type of the operator()(0,...0) const for anything with the ImmutableCuboidArray concept
 template<typename A, int R = get_rank<A>::value> struct get_call_const_return_type;
 template<typename A> struct get_call_const_return_type<A,0> { typedef decltype(std::declval<A const>()()) type; };
 template<typename A> struct get_call_const_return_type<A,1> { typedef decltype(std::declval<A const>()(0)) type; };
 template<typename A> struct get_call_const_return_type<A,2> { typedef decltype(std::declval<A const>()(0,0)) type; };
 template<typename A> struct get_call_const_return_type<A,3> { typedef decltype(std::declval<A const>()(0,0,0)) type; };
 template<typename A> struct get_call_const_return_type<A,4> { typedef decltype(std::declval<A const>()(0,0,0,0)) type; };
 template<typename A> struct get_call_const_return_type<A,5> { typedef decltype(std::declval<A const>()(0,0,0,0,0)) type; };
 template<typename A> struct get_call_const_return_type<A,6> { typedef decltype(std::declval<A const>()(0,0,0,0,0,0)) type; };
 template<typename A> struct get_call_const_return_type<A,7> { typedef decltype(std::declval<A const>()(0,0,0,0,0,0,0)) type; };
 template<typename A> struct get_call_const_return_type<A,8> { typedef decltype(std::declval<A const>()(0,0,0,0,0,0,0,0)) type; };
 template<typename A> struct get_call_const_return_type<A,9> { typedef decltype(std::declval<A const>()(0,0,0,0,0,0,0,0,0)) type; };

 template<typename Tag, typename L, typename R> 
  struct array_expr : TRIQS_CONCEPT_TAG_NAME(ImmutableArray) { 
   typedef typename std::remove_reference<L>::type L_t;
   typedef typename std::remove_reference<R>::type R_t;
   static_assert( get_rank<R_t>::value==0 || get_rank<L_t>::value==0 || get_rank<L_t>::value == get_rank<R_t>::value, "rank mismatch in array operations");
   typedef typename std::result_of<utility::operation<Tag>(typename get_call_const_return_type<L_t>::type,typename get_call_const_return_type<R_t>::type)>::type  value_type;
   //typedef typename std::result_of<utility::operation<Tag>(typename L_t::value_type,typename R_t::value_type)>::type  value_type;
   typedef typename std::remove_reference<typename std::result_of<combine_domain(L_t,R_t)>::type>::type domain_type;

   L l; R r;
   template<typename LL, typename RR> array_expr(LL && l_, RR && r_) : l(std::forward<LL>(l_)), r(std::forward<RR>(r_)) {}

   domain_type domain() const  { return combine_domain()(l,r); } 
   //template<typename ... Args> auto operator()(Args && ... args) const DECL_AND_RETURN( utility::operation<Tag>()(l(std::forward<Args>(args)...) , r(std::forward<Args>(args)...)));

 template <typename... Args>
   //require(!clef::is_any_lazy<Args...>)
   std14::enable_if_t<!clef::is_any_lazy<Args...>::value, value_type> operator()(Args &&... args) const {
    return utility::operation<Tag>()(l(std::forward<Args>(args)...), r(std::forward<Args>(args)...));
   }

   TRIQS_CLEF_IMPLEMENT_LAZY_CALL();

   friend std::ostream &operator<<(std::ostream &sout, array_expr const &expr) {
    return sout << "(" << expr.l << " " << utility::operation<Tag>::name << " " << expr.r << ")";
   }

   friend array<value_type, domain_type::rank> make_array(array_expr const &e) { return e; }
   friend array<value_type, domain_type::rank> make_regular(array_expr const &x) { return make_array(x); }
   //friend inline array_const_view<value_type, domain_type::rank> make_const_view(array_expr const &x) { return make_array(x); } // Moved to end of file, ICC Compatibility

   // just for better error messages
   template <typename T> void operator=(T &&x) = delete; // can not assign to an expression template !
   template <typename T> void operator+=(T &&x) = delete;// can not += into an expression template !
   template <typename T> void operator-=(T &&x) = delete;// can not -= into an expression template !
   };

 // a special case : the unary operator !
 template<typename L>   
  struct array_unary_m_expr : TRIQS_CONCEPT_TAG_NAME(ImmutableArray) { 
  typedef typename std::remove_reference<L>::type L_t;
  typedef typename L_t::value_type value_type;
  typedef typename L_t::domain_type domain_type;

  L l; 
  template<typename LL> array_unary_m_expr(LL && l_) : l(std::forward<LL>(l_)) {}

  domain_type domain() const  { return l.domain(); } 
  template<typename ... Args> value_type operator()(Args && ... args) const { return -l(std::forward<Args>(args)...);}

  friend std::ostream &operator <<(std::ostream &sout, array_unary_m_expr const &expr){return sout << '-'<<expr.l; }
  friend array<value_type, domain_type::rank> make_array(array_unary_m_expr const & e) { return e;}
  // just for better error messages
  template <typename T> void operator=(T &&x) = delete;  // can not assign to an expression template !
  template <typename T> void operator+=(T &&x) = delete; // can not += into an expression template !
  template <typename T> void operator-=(T &&x) = delete; // can not -= into an expression template !
  };

 // Now we can define all the C++ operators ...
#define DEFINE_OPERATOR(TAG, OP, TRAIT1, TRAIT2) \
 template<typename A1, typename A2>\
 typename std::enable_if<TRAIT1<A1>::value && TRAIT2 <A2>::value, \
 array_expr<utility::tags::TAG, typename node_t<A1,false>::type, typename node_t<A2,false>::type>>::type\
 operator OP (A1 && a1, A2 && a2) { return {std::forward<A1>(a1),std::forward<A2>(a2)};} 

 DEFINE_OPERATOR(plus,       +, ImmutableArray,ImmutableArray);
 DEFINE_OPERATOR(minus,      -, ImmutableArray,ImmutableArray);
 DEFINE_OPERATOR(multiplies, *, ImmutableArray,ImmutableArray);
 DEFINE_OPERATOR(multiplies, *, is_in_ZRC,ImmutableArray);
 DEFINE_OPERATOR(multiplies, *, ImmutableArray,is_in_ZRC);
 DEFINE_OPERATOR(divides,    /, ImmutableArray,ImmutableArray);
 DEFINE_OPERATOR(divides,    /, is_in_ZRC,ImmutableArray);
 DEFINE_OPERATOR(divides,    /, ImmutableArray,is_in_ZRC);

 // with scalar
 DEFINE_OPERATOR(plus,       +, ImmutableArray,is_in_ZRC);
 DEFINE_OPERATOR(plus,       +, is_in_ZRC,ImmutableArray);
 DEFINE_OPERATOR(minus,      -, ImmutableArray,is_in_ZRC);
 DEFINE_OPERATOR(minus,      -, is_in_ZRC,ImmutableArray);


#undef DEFINE_OPERATOR

 // the unary is special
 template<typename A1> 
  typename std::enable_if< 
  ImmutableArray<A1>::value, 
  array_unary_m_expr<typename node_t<A1,false>::type >
   >::type
<<<<<<< HEAD
   operator - (A1 && a1) { return {std::forward<A1>(a1)};} 
 
=======
   operator - (A1 && a1) { return {std::forward<A1>(a1)};}

 // inverse of an array
 //template <class A> struct __inv_array_rtype { using type = decltype(1 / std::declval<A>()); };
 //template <class A> struct __inv_array_rtype { using type = array_expr<utility::tags::divides, typename node_t<int, false>::type, typename node_t<A, false>::type>;};
 
 template <class A>
     std14::enable_if_t < ImmutableArray<std14::decay_t<A>>::value,
     array_expr<utility::tags::divides, _scalar_wrap<int, false>, utility::remove_rvalue_ref_t<A>>> inverse(A &&a) {
  return {1 , std::forward<A>(a)};
 }

>>>>>>> 254c5bff
 // Fix for compatibility with Intel Compiler (17)
 template<typename Tag, typename L, typename R> 
 inline array_const_view<typename array_expr<Tag, L, R>::value_type, array_expr<Tag, L, R>::domain_type::rank> make_const_view(array_expr<Tag, L, R> const &x) { return make_array(x); }

}}//namespace triqs::arrays
#endif<|MERGE_RESOLUTION|>--- conflicted
+++ resolved
@@ -125,10 +125,6 @@
   ImmutableArray<A1>::value, 
   array_unary_m_expr<typename node_t<A1,false>::type >
    >::type
-<<<<<<< HEAD
-   operator - (A1 && a1) { return {std::forward<A1>(a1)};} 
- 
-=======
    operator - (A1 && a1) { return {std::forward<A1>(a1)};}
 
  // inverse of an array
@@ -141,7 +137,6 @@
   return {1 , std::forward<A>(a)};
  }
 
->>>>>>> 254c5bff
  // Fix for compatibility with Intel Compiler (17)
  template<typename Tag, typename L, typename R> 
  inline array_const_view<typename array_expr<Tag, L, R>::value_type, array_expr<Tag, L, R>::domain_type::rank> make_const_view(array_expr<Tag, L, R> const &x) { return make_array(x); }
