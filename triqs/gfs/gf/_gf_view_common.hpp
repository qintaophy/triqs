--- conflicted
+++ resolved
@@ -155,13 +155,8 @@
 /// Write into HDF5
 friend void h5_write(h5::group fg, std::string const &subgroup_name, this_t const &g) {
   auto gr = fg.create_group(subgroup_name);
-<<<<<<< HEAD
   write_hdf5_format(gr, g);
-  gf_h5_rw<Var, Target>::write(gr, g);
-=======
-  gr.write_hdf5_scheme(g);
   gf_h5_rw<Mesh, Target>::write(gr, g);
->>>>>>> 0d1c76e6
 }
 
 /// Read from HDF5
